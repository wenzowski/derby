var htmlUtil = require('html-util')
  , md5 = require('MD5')
  , parseHtml = htmlUtil.parse
  , trimLeading = htmlUtil.trimLeading
  , unescapeEntities = htmlUtil.unescapeEntities
  , escapeHtml = htmlUtil.escapeHtml
  , escapeAttribute = htmlUtil.escapeAttribute
  , isVoid = htmlUtil.isVoid
  , conditionalComment = htmlUtil.conditionalComment
  , lookup = require('racer/lib/path').lookup
  , markup = require('./markup')
  , viewPath = require('./viewPath')
  , wrapRemainder = viewPath.wrapRemainder
  , ctxPath = viewPath.ctxPath
  , extractPlaceholder = viewPath.extractPlaceholder
  , dataValue = viewPath.dataValue
  , pathFnArgs = viewPath.pathFnArgs

module.exports = View;

function empty() {
  return '';
}

function notFound(name, ns) {
  if (ns) name = ns + ':' + name;
  throw new Error("Can't find view: " + name);
}

var defaultCtx = {
  $aliases: {}
, $paths: []
, $indices: []
};

var defaultGetFns = {
  equal: function(a, b) {
    return a === b;
  }
, not: function(value) {
    return !value;
  }
, join: function(items, property, separator) {
    var list, i;
    if (!items) return;
    if (property) {
      list = [];
      for (i = items.length; i--;) {
        list[i] = items[i][property];
      }
    } else {
      list = items;
    }
    return list.join(separator || ', ');
  }
, log: function(value) {
    console.log.apply(console, arguments);
    return value;
  }
, path: function(name) {
    return ctxPath(this.view, this.ctx, name);
  }
};

var defaultSetFns = {
  equal: function(value, a) {
    return value ? [a] : [];
  }
, not: function(value) {
    return [!value];
  }
};

function View(libraries, appExports) {
  this._libraries = libraries || [];
  this._appExports = appExports;
  this._inline = '';
  this.clear();
  this.getFns = Object.create(defaultGetFns);
  this.setFns = Object.create(defaultSetFns);
}
View.prototype = {
  defaultViews: {
    doctype: function() {
      return '<!DOCTYPE html>';
    }
  , root: empty
  , charset: function() {
      return '<meta charset=utf-8>';
    }
  , title$s: empty
  , head: empty
  , header: empty
  , body: empty
  , footer: empty
  , scripts: empty
  , tail: empty
  }

, _selfNs: 'app'

  // All automatically created ids start with a dollar sign
  // TODO: change this since it messes up query selectors unless escaped
, _uniqueId: uniqueId

, clear: clear
, _resetForRender: resetForRender
, make: make
, _makeAll: makeAll
, _makeComponents: makeComponents
, _findItem: findItem
, _find: find
, get: get
, fn: fn
, render: render
, componentsByName: componentsByName
, _beforeRender: beforeRender
, _afterRender: afterRender

, inline: empty

, escapeHtml: escapeHtml
, escapeAttribute: escapeAttribute

, _valueText: valueText
}

function clear() {
  this._views = Object.create(this.defaultViews);
  this._renders = {};
  this._resetForRender();
}

function resetForRender(model, componentInstances) {
  componentInstances || (componentInstances = {});
  if (model) this.model = model;
  this._idCount = 0;
  this._componentInstances = componentInstances;
  var libraries = this._libraries
    , i, library
  for (i = libraries.length; i--;) {
    libraries[i].view._resetForRender(model, componentInstances);
  }
}

function componentsByName(name) {
  return this._componentInstances[name];
}

function uniqueId() {
  return '$' + (this._idCount++).toString(36);
}

function make(name, template, options, templatePath, macroAttrs) {
  var view = this
    , onBind, renderer, render, matchTitle, ns, isString;

  if (templatePath && (render = this._renders[templatePath])) {
    this._views[name] = render;
    return
  }

  name = name.toLowerCase();
  matchTitle = /(?:^|\:)title(\$s)?$/.exec(name);
  if (matchTitle) {
    isString = !!matchTitle[1];
    if (isString) {
      onBind = function(events, name) {
        return bindEvents(events, name, render, ['$_doc', 'prop', 'title']);
      };
    } else {
      this.make(name + '$s', template, options, templatePath);
    }
  }

  renderer = function(ctx, model, triggerPath, triggerId) {
    renderer = parse(view, name, template, isString, onBind, macroAttrs);
    return renderer(ctx, model, triggerPath, triggerId);
  }
  render = function(ctx, model, triggerPath, triggerId) {
    return renderer(ctx, model, triggerPath, triggerId);
  }

  render.nonvoid = options && 'nonvoid' in options;

  this._views[name] = render;
  if (templatePath) this._renders[templatePath] = render;
}

function makeAll(templates, instances) {
  var name, instance, options, templatePath;
  if (!instances) return;
  this.clear();
  for (name in instances) {
    instance = instances[name];
    templatePath = instance[0];
    options = instance[1];
    this.make(name, templates[templatePath], options, templatePath);
  }
}

function makeComponents(components) {
  var librariesMap = this._libraries.map
    , name, component, library;
  for (name in components) {
    component = components[name];
    library = librariesMap[name];
    library && library.view._makeAll(component.templates, component.instances);
  }
}

function findItem(name, ns, prop) {
  var items = this[prop]
    , item, i, segments, testNs;
  if (ns) {
    ns = ns.toLowerCase();
    item = items[ns + ':' + name];
    if (item) return item;

    segments = ns.split(':');
    for (i = segments.length; i-- > 1;) {
      testNs = segments.slice(0, i).join(':');
      item = items[testNs + ':' + name];
      if (item) return item;
    }
  }
  return items[name];
}

function find(name, ns) {
  return this._findItem(name, ns, '_views') || notFound(name, ns);
}

function get(name, ns, ctx) {
  if (typeof ns === 'object') {
    ctx = ns;
    ns = '';
  }
  ctx = ctx ? extend(ctx, defaultCtx) : Object.create(defaultCtx);
  ctx.$fnCtx = [this._appExports];
  return this._find(name, ns)(ctx);
}

function fn(name, value) {
  if (typeof name === 'object') {
    for (var k in name) {
      this.fn(k, name[k]);
    }
    return;
  }
  var get, set;
  if (typeof value === 'object') {
    get = value.get;
    set = value.set;
  } else {
    get = value;
  }
  this.getFns[name] = get;
  if (set) this.setFns[name] = set;
}

function emitRender(app, ns, ctx, name) {
  if (!app) return;
  app.emit(name, ctx);
  if (ns) app.emit(name + ':' + ns, ctx);
}
function beforeRender(ns, ctx) {
  ctx = typeof ctx === 'object' ? Object.create(ctx) : {};
  ctx.$ns = ns;
  emitRender(this._appExports, ns, ctx, 'pre:render');
  return ctx;
}
function afterRender(ns, ctx) {
  this.dom._preventUpdates = false;
  this.dom._emitUpdate();
  emitRender(this._appExports, ns, ctx, 'render');
}

function render(model, ns, ctx, renderHash) {
  if (typeof ns === 'object') {
    rendered = ctx;
    ctx = ns;
    ns = '';
  }
  this.model = model;
  var dom = this.dom
    , lastRender = this._lastRender

  dom._preventUpdates = true;

  if (lastRender) {
    emitRender(this._appExports, lastRender.ns, lastRender.ctx, 'replace');
  }
  if (!renderHash) ctx = this._beforeRender(ns, ctx);
  this._lastRender = {
    ns: ns
  , ctx: ctx
  };

  this._resetForRender();
  dom.clear();
  model.__pathMap.clear();
  model.__events.clear();
  model.__blockPaths = {};
  model.del('_$component');

  var title = this.get('title$s', ns, ctx)
    , rootHtml = this.get('root', ns, ctx)
    , bodyHtml = this.get('header', ns, ctx) +
        this.get('body', ns, ctx) +
        this.get('footer', ns, ctx)
    , doc = window.document
    , err

  if (renderHash) {
    if (renderHash === md5(bodyHtml)) return;
    err = new Error('Server and client page renders do not match');
    setTimeout(function() {
      throw err;
    }, 0);
  }

  var documentElement = doc.documentElement
    , attrs = documentElement.attributes
    , i, attr, fakeRoot, body;

  // Remove all current attributes on the documentElement and replace
  // them with the attributes in the rendered rootHtml
  for (i = attrs.length; i--;) {
    attr = attrs[i];
    documentElement.removeAttribute(attr.name);
  }
  // Using the DOM to get the attributes on an <html> tag would require
  // some sort of iframe hack until DOMParser has better browser support.
  // String parsing the html should be simpler and more efficient
  parseHtml(rootHtml, {
    start: function(tag, tagName, attrs) {
      if (tagName !== 'html') return;
      for (var attr in attrs) {
        documentElement.setAttribute(attr, attrs[attr]);
      }
    }
  });

  fakeRoot = doc.createElement('html');
  fakeRoot.innerHTML = bodyHtml;
  body = fakeRoot.getElementsByTagName('body')[0];
  documentElement.replaceChild(body, doc.body);
  doc.title = title;

  this._afterRender(ns, ctx);
}


function extend(parent, obj) {
  var out = Object.create(parent)
    , key;
  if (typeof obj !== 'object' || Array.isArray(obj)) {
    return out;
  }
  for (key in obj) {
    out[key] = obj[key];
  }
  return out;
}

function modelListener(params, triggerId, blockPaths, pathId, partial, ctx) {
  var listener = typeof params === 'function'
    ? params(triggerId, blockPaths, pathId)
    : params;
  listener.partial = partial;
  listener.ctx = ctx.$stringCtx || ctx;
  return listener;
}

function bindEvents(events, name, partial, params) {
  if (~name.indexOf('(')) {
    var args = pathFnArgs(name);
    if (!args.length) return;
    events.push(function(ctx, modelEvents, dom, pathMap, view, blockPaths, triggerId) {
      var listener = modelListener(params, triggerId, blockPaths, null, partial, ctx)
        , path, pathId, i;
      listener.getValue = function(model, triggerPath) {
        patchCtx(ctx, triggerPath);
        return dataValue(view, ctx, model, name);
      }
      for (i = args.length; i--;) {
        path = ctxPath(view, ctx, args[i]);
        pathId = pathMap.id(path + '*');

        modelEvents.ids[path] = listener[0];
        modelEvents.bind(pathId, listener);
      }
    });
    return;
  }

  var match = /(\.*)(.*)/.exec(name)
    , prefix = match[1] || ''
    , relativeName = match[2] || ''
    , segments = relativeName.split('.')
    , bindName, i;
  for (i = segments.length; i; i--) {
    bindName = prefix + segments.slice(0, i).join('.');
    (function(bindName) {
      events.push(function(ctx, modelEvents, dom, pathMap, view, blockPaths, triggerId) {
        var path = ctxPath(view, ctx, name)
          , listener, pathId;
        if (!path) return;
        pathId = pathMap.id(path);
        listener = modelListener(params, triggerId, blockPaths, pathId, partial, ctx);
        if (name !== bindName) {
          path = ctxPath(view, ctx, bindName);
          pathId = pathMap.id(path);
          listener.getValue = function(model, triggerPath) {
            patchCtx(ctx, triggerPath);
            return dataValue(view, ctx, model, name);
          };
        }

        modelEvents.ids[path] = listener[0];
        modelEvents.bind(pathId, listener);
      });
    })(bindName);
  }
}

function bindEventsById(events, name, partial, attrs, method, prop, blockType) {
  function params(triggerId, blockPaths, pathId) {
    var id = attrs._id || attrs.id;
    if (blockType && pathId) {
      blockPaths[id] = {id: pathId, type: blockType};
    }
    return [id, method, prop];
  }
  bindEvents(events, name, partial, params);
}

function bindEventsByIdString(events, name, partial, attrs, method, prop) {
  function params(triggerId) {
    var id = triggerId || attrs._id || attrs.id;
    return [id, method, prop];
  }
  bindEvents(events, name, partial, params);
}

function addId(view, attrs) {
  if (attrs.id == null) {
    attrs.id = function() {
      return attrs._id = view._uniqueId();
    };
  }
}

function pushValue(html, i, value, isAttr, isId) {
  if (typeof value === 'function') {
    var fn = isId ? function(ctx, model) {
      var id = value(ctx, model);
      html.ids[id] = i + 1;
      return id;
    } : value;
    i = html.push(fn, '') - 1;
  } else {
    if (isId) html.ids[value] = i + 1;
    html[i] += isAttr ? escapeAttribute(value) : value;
  }
  return i;
}

function reduceStack(stack) {
  var html = ['']
    , i = 0
    , attrs, bool, item, key, value, j, len;

  html.ids = {};

  for (j = 0, len = stack.length; j < len; j++) {
    item = stack[j];
    switch (item[0]) {
      case 'start':
        html[i] += '<' + item[1];
        attrs = item[2];
        // Make sure that the id attribute is rendered first
        if ('id' in attrs) {
          html[i] += ' id=';
          i = pushValue(html, i, attrs.id, true, true);
        }
        for (key in attrs) {
          if (key === 'id') continue;
          value = attrs[key];
          if (value != null) {
            if (bool = value.bool) {
              i = pushValue(html, i, bool);
              continue;
            }
            html[i] += ' ' + key + '=';
            i = pushValue(html, i, value, true);
          } else {
            html[i] += ' ' + key;
          }
        }
        html[i] += '>';
        break;
      case 'text':
        i = pushValue(html, i, item[1]);
        break;
      case 'end':
        html[i] += '</' + item[1] + '>';
        break;
      case 'marker':
        html[i] += '<!--' + item[1];
        i = pushValue(html, i, item[2].id, false, !item[1]);
        html[i] += '-->';
    }
  }
  return html;
}

function patchCtx(ctx, triggerPath) {
  var meta, path;
  if (!(triggerPath && (meta = ctx.$paths[0]) && (path = meta[0]))) return;

  var segments = path.split('.')
    , triggerSegments = triggerPath.replace(/\*$/, '').split('.')
    , indices = ctx.$indices.slice()
    , index = indices.length
    , i, len, segment, triggerSegment, n;
  for (i = 0, len = segments.length; i < len; i++) {
    segment = segments[i];
    triggerSegment = triggerSegments[i];
    // `(n = +triggerSegment) === n` will be false only if segment is NaN
    if (segment === '$#' && (n = +triggerSegment) === n) {
      indices[--index] = n;
    } else if (segment !== triggerSegment) {
      break;
    }
  }
  ctx.$indices = indices;
  ctx.$index = indices[0];
}

function renderer(view, items, events, onRender) {
  return function(ctx, model, triggerPath, triggerId) {
    patchCtx(ctx, triggerPath);

    if (!model) model = view.model;  // Needed, since model parameter is optional
    var pathMap = model.__pathMap
      , modelEvents = model.__events
      , blockPaths = model.__blockPaths
      , idIndices = items.ids
      , dom = view.dom
      , html = []
      , mutated = []
      , onMutator, i, len, item, event, pathIds, id, index;

    if (onRender) ctx = onRender(ctx);

    onMutator = model.on('mutator', function(method, args) {
      mutated.push(args[0][0])
    });

    for (i = 0, len = items.length; i < len; i++) {
      item = items[i];
      html[i] = (typeof item === 'function') ? item(ctx, model) || '' : item;
    }

    model.removeListener('mutator', onMutator)
    pathIds = modelEvents.ids = {}

    for (i = 0; event = events[i++];) {
      event(ctx, modelEvents, dom, pathMap, view, blockPaths, triggerId);
    }

    // This detects when an already rendered bound value was later updated
    // while rendering the rest of the template. This can happen when performing
    // component initialization code.
    // TODO: This requires creating a whole bunch of extra objects every time
    // things are rendered. Should probably be refactored in a less hacky manner.
    for (i = 0, len = mutated.length; i < len; i++) {
      (id = pathIds[mutated[i]]) &&
      (index = idIndices[id]) &&
      (html[index] = items[index](ctx, model) || '')
    }

    return html.join('');
  }
}

function componentConstructor(view, ns, name) {
  var library = ns === 'lib' ? view._selfLibrary : view._libraries.map[ns];
  return library && library.constructors[name];
}

function createComponent(view, model, Component, scope, ctx, macroCtx, macroAttrs) {
  var dom = view.dom
    , scoped = model.at(scope)
    , prefix = scope + '.'
    , component = new Component(scoped)
    , parentFnCtx = model.__fnCtx || ctx.$fnCtx
    , fnCtx, i, key, path, value, instanceName, instances, parent, type;

  ctx.$fnCtx = model.__fnCtx = parentFnCtx.concat(component);

  // TODO: Could later be removed. This is only needed for the hack below
  scoped.set({});

  for (key in macroCtx) {
    value = macroCtx[key];
    if (value && value.$matchName) {
      path = ctxPath(view, ctx, value.$matchName);
      if (value.$bound) {
        model.ref(prefix + key, path, null, true);
        continue;
      }
      value = dataValue(view, ctx, model, path);
      model.set(prefix + key, value);
      continue;
    }
    if (typeof value === 'function') value = value(ctx, model);
    model.set(prefix + key, value);
  }

  instanceName = scoped.get('name');
  if (instanceName) {
    instances = view._componentInstances[instanceName] ||
      (view._componentInstances[instanceName] = []);
    instances.push(component);
  }

  if (component.init) component.init(scoped);

  parent = true;
  for (i = parentFnCtx.length; fnCtx = parentFnCtx[--i];) {
    type = Component.type(fnCtx.view);
    if (parent) {
      parent = false;
      fnCtx.emit('init:child', component, type);
    }
    fnCtx.emit('init:descendant', component, type);
    if (instanceName) {
      fnCtx.emit('init:' + instanceName, component, type);
    }
  }

  if (view.isServer) return;

  dom.nextUpdate(function() {
    var parent = true
      , type;
    for (i = parentFnCtx.length; fnCtx = parentFnCtx[--i];) {
      type = Component.type(fnCtx.view);
      if (parent) {
        parent = false;
        fnCtx.emit('create:child', component, type);
      }
      fnCtx.emit('create:descendant', component, type);
      if (instanceName) {
        fnCtx.emit('create:' + instanceName, component, type);
      }
    }
  });

  if (!component.create) return;

  dom.nextUpdate(function() {
    var componentDom = component.dom = dom.componentDom(ctx)
      , name;

    // TODO: This is a hack to correct for when components get created
    // multiple times during rendering. Should figure out something cleaner
    if (!scoped.get()) return;
    for (name in ctx.$elements) {
      if (!componentDom.element(name)) return;
      break;
    }

    component.create(scoped, componentDom);
  });

  return;
}

function extendCtx(view, ctx, value, name, alias, index, isArray) {
  var path = ctxPath(view, ctx, name, true)
    , aliases;
  ctx = extend(ctx, value);
  ctx['this'] = value;
  if (alias) {
    aliases = ctx.$aliases = Object.create(ctx.$aliases);
    aliases[alias] = ctx.$paths.length;
  }
  if (path) {
    ctx.$paths = [[path, ctx.$indices.length]].concat(ctx.$paths);
  }
  if (index != null) {
    ctx.$indices = [index].concat(ctx.$indices);
    ctx.$index = index;
    isArray = true;
  }
  if (isArray && ctx.$paths[0][0]) {
    ctx.$paths[0][0] += '.$#';
  }
  return ctx;
}

function partialValue(view, ctx, model, name, value, listener) {
  if (listener) return value;
  return name ? dataValue(view, ctx, model, name) : true;
}

function partialFn(view, name, type, alias, render, macroCtx, macroAttrs) {
  function conditionalRender(ctx, model, triggerPath, value, index, condition) {
    if (condition) {
      var renderCtx = extendCtx(view, ctx, value, name, alias, index, false);
      return render(renderCtx, model, triggerPath);
    }
    return '';
  }

  function withFn(ctx, model, triggerPath, triggerId, value, index, listener) {
    value = partialValue(view, ctx, model, name, value, listener);
    return conditionalRender(ctx, model, triggerPath, value, index, true);
  }

  if (type === 'partial') {
    return function(ctx, model, triggerPath, triggerId, value, index, listener) {
      var renderMacroCtx = Object.create(macroCtx)
        , parentMacroCtx = ctx.$macroCtx
        , Component = alias && componentConstructor(view, name[0], name[1])
        , renderCtx, key, val, scope, out;

      for (key in macroCtx) {
        val = macroCtx[key];
        if (val && val.$macroName) {
          val = renderMacroCtx[key] = parentMacroCtx[val.$macroName];
        }
        if (val && val.$matchName) {
          val = renderMacroCtx[key] = Object.create(val)
          val.$matchName = ctxPath(view, ctx, val.$matchName)
        }
      }
      if (Component) {
        scope = '_$component.' + model.id();
<<<<<<< HEAD
        renderCtx = extendCtx(view, ctx, null, scope, alias, null, false);
        hasScope = createComponent(view, model, name[0], name[1], scope, renderCtx, renderMacroCtx, macroAttrs);
=======
        renderCtx = extendCtx(view, ctx, null, scope, alias, null, false, macro);
        renderCtx.$elements = {};
        createComponent(view, model, Component, scope, renderCtx, renderMacroCtx, macroAttrs);
>>>>>>> e50adf5c
      } else {
        renderCtx = Object.create(ctx);
      }
      renderCtx.$macroCtx = renderMacroCtx;

      out = render(renderCtx, model, triggerPath);
      if (Component) model.__fnCtx = model.__fnCtx.slice(0, -1);
      return out;
    }
  }

  if (type === 'with' || type === 'else') {
    return withFn;
  }

  if (type === 'if' || type === 'else if') {
    return function(ctx, model, triggerPath, triggerId, value, index, listener) {
      value = partialValue(view, ctx, model, name, value, listener);
      var condition = !!(Array.isArray(value) ? value.length : value);
      return conditionalRender(ctx, model, triggerPath, value, index, condition);
    }
  }

  if (type === 'unless') {
    return function(ctx, model, triggerPath, triggerId, value, index, listener) {
      value = partialValue(view, ctx, model, name, value, listener);
      var condition = !(Array.isArray(value) ? value.length : value);
      return conditionalRender(ctx, model, triggerPath, value, index, condition);
    }
  }

  if (type === 'each') {
    return function(ctx, model, triggerPath, triggerId, value, index, listener) {
      var indices, isArray, item, out, renderCtx, i, len;
      value = partialValue(view, ctx, model, name, value, listener);
      isArray = Array.isArray(value);

      if (listener && !isArray) {
        return withFn(ctx, model, triggerPath, triggerId, value, index, true);
      }

      if (!isArray) return '';

      ctx = extendCtx(view, ctx, null, name, alias, null, true);

      out = '';
      indices = ctx.$indices;
      for (i = 0, len = value.length; i < len; i++) {
        item = value[i];
        renderCtx = extend(ctx, item);
        renderCtx['this'] = item;
        renderCtx.$indices = [i].concat(indices);
        renderCtx.$index = i;
        out += render(renderCtx, model, triggerPath);
      }
      return out;
    }
  }

  throw new Error('Unknown block type: ' + type);
}

var objectToString = Object.prototype.toString;
var arrayToString = Array.prototype.toString;

function valueText(value) {
  return typeof value === 'string' ? value :
    value == null ? '' :
    (value.toString === objectToString || value.toString === arrayToString) ?
    JSON.stringify(value) : value.toString();
}

function textFn(view, name, escape, force) {
  var filter = escape ? function(value) {
    return escape(valueText(value));
  } : valueText;
  return function(ctx, model) {
    return dataValue(view, ctx, model, name, filter, force);
  }
}

function sectionFn(view, queue) {
  var render = renderer(view, reduceStack(queue.stack), queue.events)
    , block = queue.block
    , type = block.type
    , out = partialFn(view, block.name, type, block.alias, render, null)
  out.type = type;
  return out;
}

function blockFn(view, sections) {
  var len = sections.length;
  if (!len) return;
  if (len === 1) {
    return sectionFn(view, sections[0]);

  } else {
    var fns = []
      , i, out;
    for (i = 0; i < len; i++) {
      fns.push(sectionFn(view, sections[i]));
    }
    out = function(ctx, model, triggerPath, triggerId, value, index, listener) {
      var out, fn;
      for (i = 0; i < len; i++) {
        fn = fns[i];
        out = fn(ctx, model, triggerPath, triggerId, value, index, listener);
        if (out) return out;
      }
      return '';
    }
    out.type = 'multi';
    return out;
  }
}

function parseMarkup(type, attr, tagName, events, attrs, value) {
  var parser = markup[type][attr]
    , anyOut, anyParser, elOut, elParser, out;
  if (!parser) return;
  if (anyParser = parser['*']) {
    anyOut = anyParser(events, attrs, value);
  }
  if (elParser = parser[tagName]) {
    elOut = elParser(events, attrs, value);
  }
  out = anyOut ? extend(anyOut, elOut) : elOut;
  if (out && out.del) delete attrs[attr];
  return out;
}

function pushText(stack, text) {
  if (text) stack.push(['text', text]);
}

function pushVarFn(view, stack, fn, name, escapeFn) {
  if (fn) {
    pushText(stack, fn);
  } else {
    pushText(stack, textFn(view, name, escapeFn));
  }
}

function isPartial(view, partial) {
  var arr = partial.split(':')
    , partialNs = arr[0];
  return arr.length >= 2 &&
    (partialNs === view._selfNs || !!view._libraries.map[partialNs]);
}

function isPartialSection(tagName) {
  return tagName.charAt(0) === '@';
}

function partialSectionName(tagName) {
  return isPartialSection(tagName) ? tagName.slice(1) : null;
}

function splitPartial(view, partial, ns) {
  var i = partial.indexOf(':')
    , partialNs = partial.slice(0, i)
    , partialName = partial.slice(i + 1)
    , partialView;
  if (partialNs !== view._selfNs) {
    partialView = view._libraries.map[partialNs].view;
    partialView._uniqueId = function() {
      return view._uniqueId();
    };
    partialView.model = view.model;
    partialView.dom = view.dom;
  } else {
    partialView = view;
  }
  return [partialNs, partialName, partialView];
}

function findComponent(view, partial, ns) {
  var arr = splitPartial(view, partial, ns)
    , partialName = arr[1]
    , view = arr[2];
  return view._find(partialName, ns);
}

function isVoidComponent(view, partial, ns) {
  return !findComponent(view, partial, ns).nonvoid;
}

function pushVar(view, ns, stack, events, macroAttrs, remainder, match, fn) {
  var name = match.name
    , partial = match.partial
    , escapeFn = match.escaped && escapeHtml
    , attr, attrs, boundOut, last, tagName, wrap, render;

  if (partial) {
    var arr = splitPartial(view, partial, ns)
      , partialNs = arr[0]
      , partialName = arr[1]
      , alias = partialNs === 'app' ? '' : 'self'
    render = arr[2]._find(partialName, ns, macroAttrs);
    fn = partialFn(view, arr, 'partial', alias, render, match.macroCtx, null, macroAttrs);
  }

  else if (match.bound) {
    last = lastItem(stack);
    wrap = match.pre ||
      !last ||
      (last[0] !== 'start') ||
      isVoid(tagName = last[1]) ||
      wrapRemainder(tagName, remainder);

    if (wrap) {
      stack.push(['marker', '', attrs = {}]);
    } else {
      attrs = last[2];
      for (attr in attrs) {
        parseMarkup('boundParent', attr, tagName, events, attrs, match);
      }
      boundOut = parseMarkup('boundParent', '*', tagName, events, attrs, match);
      if (boundOut) {
        bindEventsById(events, name, null, attrs, boundOut.method, boundOut.property);
      }
    }
    addId(view, attrs);

    if (!boundOut) {
      bindEventsById(events, name, fn, attrs, 'html', !fn && escapeFn, match.type);
    }
  }

  pushVarFn(view, stack, fn, name, escapeFn);
  if (wrap) {
    stack.push([
      'marker'
    , '$'
    , { id: function() { return attrs._id } }
    ]);
  }
}

function pushVarString(view, ns, stack, events, macroAttrs, remainder, match, fn) {
  var name = match.name
    , escapeFn = !match.escaped && unescapeEntities;
  function bindOnce(ctx) {
    ctx.$onBind(events, name);
    bindOnce = empty;
  }
  if (match.bound) {
    events.push(function(ctx) {
      bindOnce(ctx);
    });
  }
  pushVarFn(view, stack, fn, name, escapeFn);
}

function parseMatchError(text, message) {
  throw new Error(message + '\n\n' + text + '\n');
}

function onBlock(start, end, block, queues, callbacks) {
  var lastQueue, queue;
  if (end) {
    lastQueue = queues.pop();
    queue = lastItem(queues);
    queue.sections.push(lastQueue);
  } else {
    queue = lastItem(queues);
  }

  if (start) {
    queue = {
      stack: []
    , events: []
    , block: block
    , sections: []
    , macroAttrs: queue.macroAttrs
    };
    queues.push(queue);
    callbacks.onStart(queue);
  } else {
    if (end) {
      callbacks.onStart(queue);
      callbacks.onEnd(queue.sections);
      queue.sections = [];
    } else {
      callbacks.onContent(block);
    }
  }
}

function parseMatch(text, match, queues, callbacks) {
  var hash = match.hash
    , type = match.type
    , name = match.name
    , block = lastItem(queues).block
    , blockType = block && block.type
    , startBlock, endBlock;

  if (type === 'if' || type === 'unless' || type === 'each' || type === 'with') {
    if (hash === '#') {
      startBlock = true;
    } else if (hash === '/') {
      endBlock = true;
    } else {
      parseMatchError(text, type + ' blocks must begin with a #');
    }

  } else if (type === 'else' || type === 'else if') {
    if (hash) {
      parseMatchError(text, type + ' blocks may not start with ' + hash);
    }
    if (blockType !== 'if' && blockType !== 'else if' &&
        blockType !== 'unless' && blockType !== 'each') {
      parseMatchError(text, type + ' may only follow `if`, `else if`, `unless`, or `each`');
    }
    startBlock = true;
    endBlock = true;

  } else if (hash === '/') {
    endBlock = true;

  } else if (hash === '#') {
    parseMatchError(text, '# must be followed by `if`, `unless`, `each`, or `with`');
  }

  if (endBlock && !block) {
    parseMatchError(text, 'Unmatched template end tag');
  }

  onBlock(startBlock, endBlock, match, queues, callbacks);
}

function parseAttr(view, viewName, events, macroAttrs, tagName, attrs, attr) {
  var value = attrs[attr];
  if (typeof value === 'function') return;

  var attrOut = parseMarkup('attr', attr, tagName, events, attrs, value) || {}
    , boundOut, match, name, render, method, property;
  if (attrOut.addId) addId(view, attrs);

  if (match = extractPlaceholder(value)) {
    name = match.name;

    if (match.pre || match.post) {
      // Attributes must be a single string, so create a string partial
      addId(view, attrs);
      render = parse(view, viewName, value, true, function(events, name) {
        bindEventsByIdString(events, name, render, attrs, 'attr', attr);
      }, macroAttrs);

      attrs[attr] = attr === 'id' ? function(ctx, model) {
        return attrs._id = escapeAttribute(render(ctx, model));
      } : function(ctx, model) {
        return escapeAttribute(render(ctx, model));
      }
      return;
    }

    if (match.bound) {
      boundOut = parseMarkup('bound', attr, tagName, events, attrs, match) || {};
      addId(view, attrs);
      method = boundOut.method || 'attr';
      property = boundOut.property || attr;
      bindEventsById(events, name, null, attrs, method, property);
    }

    if (!attrOut.del) {
      attrs[attr] = attrOut.bool ? {
        bool: function(ctx, model) {
          return (dataValue(view, ctx, model, name)) ? ' ' + attr : '';
        }
      } : textFn(view, name, escapeAttribute, true);
    }
  }
}

function parsePartialAttr(view, viewName, events, attrs, attr) {
  var value = attrs[attr]
    , match, firstChar, lastAttrs, matchName;
  if (attr === 'content') {
    throw new Error('components may not have an attribute named "content"');
  }

  if (!value) {
    // A true boolean attribute will have a value of null
    if (value === null) attrs[attr] = true;
    return;
  }

  if (match = extractPlaceholder(value)) {
    // This attribute needs to be treated as a section
    if (match.pre || match.post) return true;

    matchName = match.name;
    attrs[attr] = {$matchName: matchName};

  } else if (value === 'true') {
    attrs[attr] = true;
  } else if (value === 'false') {
    attrs[attr] = false;
  } else if (value === 'null') {
    attrs[attr] = null;
  } else if (!isNaN(value)) {
    attrs[attr] = +value;
  } else if (/^[{[]/.test(value)) {
    try {
      attrs[attr] = JSON.parse(value)
    } catch (err) {}
  }
}

function lastItem(arr) {
  return arr[arr.length - 1];
}

function parse(view, viewName, template, isString, onBind, macroAttrs) {
  var queues, stack, events, onRender, push;

  queues = [{
    stack: stack = []
  , events: events = []
  , sections: []
  , macroAttrs: macroAttrs
  }];

  function onStart(queue) {
    stack = queue.stack;
    events = queue.events;
    macroAttrs = queue.macroAttrs;
  }

  if (isString) {
    push = pushVarString;
    onRender = function(ctx) {
      if (ctx.$stringCtx) return ctx;
      ctx = Object.create(ctx);
      ctx.$onBind = onBind;
      ctx.$stringCtx = ctx;
      return ctx;
    }
  } else {
    push = pushVar;
  }

  var index = viewName.lastIndexOf(':')
    , ns = ~index ? viewName.slice(0, index) : ''
    , minifyContent = true;

  function parseStart(tag, tagName, attrs) {
    var attr, block, out, parser, isSection, attrBlock
    if ('x-no-minify' in attrs) {
      delete attrs['x-no-minify'];
      minifyContent = false;
    } else {
      minifyContent = true;
    }

    if (isPartial(view, tagName)) {
      block = {
        partial: tagName
      , macroCtx: attrs
      };
      onBlock(true, false, block, queues, {onStart: onStart});
      lastItem(queues).macroAttrs = macroAttrs = attrs;

      for (attr in attrs) {
        isSection = parsePartialAttr(view, viewName, events, attrs, attr);
        if (!isSection) continue;
        attrBlock = {
          partial: '@' + attr
        , macroCtx: lastItem(queues).block.macroCtx
        };
        onBlock(true, false, attrBlock, queues, {onStart: onStart});
        parseText(attrs[attr]);
        parseEnd(tag, '@' + attr);
      }

      if (isVoidComponent(view, tagName, ns)) {
        onBlock(false, true, null, queues, {
          onStart: onStart
        , onEnd: function(queues) {
            push(view, ns, stack, events, attrs, '', block);
          }
        })
      }
      return;
    }

    if (isPartialSection(tagName)) {
      block = {
        partial: tagName
      , macroCtx: lastItem(queues).block.macroCtx
      };
      onBlock(true, false, block, queues, {onStart: onStart});
      return;
    }

    if (parser = markup.element[tagName]) {
      out = parser(events, attrs);
      if (out != null ? out.addId : void 0) {
        addId(view, attrs);
      }
    }

    for (attr in attrs) {
      parseAttr(view, viewName, events, macroAttrs, tagName, attrs, attr);
    }
    stack.push(['start', tagName, attrs]);
  }

  function parseText(text, isRawText, remainder) {
    var match = extractPlaceholder(text)
      , post, pre;
    if (!match || isRawText) {
      if (minifyContent) {
        text = isString ? unescapeEntities(trimLeading(text)) : trimLeading(text);
      }
      pushText(stack, text);
      return;
    }

    pre = match.pre;
    post = match.post;
    if (isString) pre = unescapeEntities(pre);
    pushText(stack, pre);
    remainder = post || remainder;

    parseMatch(text, match, queues, {
      onStart: onStart
    , onEnd: function(sections) {
        var fn = blockFn(view, sections);
        push(view, ns, stack, events, macroAttrs, remainder, sections[0].block, fn);
      }
    , onContent: function(match) {
        push(view, ns, stack, events, macroAttrs, remainder, match);
      }
    });

    if (post) return parseText(post);
  }

  function parseEnd(tag, tagName) {
    var sectionName = partialSectionName(tagName)
      , endsPartial = isPartial(view, tagName)
      , ctxName = sectionName || endsPartial && 'content'
      , attrs = macroAttrs
    if (endsPartial && isVoidComponent(view, tagName, ns)) {
      throw new Error('End tag "' + tag + '" is not allowed for void component')
    }
    if (ctxName) {
      onBlock(false, true, null, queues, {
        onStart: onStart
      , onEnd: function(queues) {
          var queue = queues[0]
            , block = queue.block
              // Note that the ctx will be one level too deep, so we use its
              // prototype when rendering the section
            , fn = renderer(view, reduceStack(queue.stack), queue.events, Object.getPrototypeOf)
          fn.unescaped = true;
          block.macroCtx[ctxName] = fn;
          if (sectionName) return;
          push(view, ns, stack, events, attrs, '', block);
        }
      })
      return;
    }
    stack.push(['end', tagName]);
  }

  if (isString) {
    parseText(template);
  } else {
    parseHtml(template, {
      start: parseStart
    , text: parseText
    , end: parseEnd
    , comment: function(tag) {
        if (conditionalComment(tag)) pushText(stack, tag);
      }
    , other: function(tag) {
        pushText(stack, tag);
      }
    });
  }
  return renderer(view, reduceStack(stack), events, onRender);
}<|MERGE_RESOLUTION|>--- conflicted
+++ resolved
@@ -741,14 +741,9 @@
       }
       if (Component) {
         scope = '_$component.' + model.id();
-<<<<<<< HEAD
         renderCtx = extendCtx(view, ctx, null, scope, alias, null, false);
-        hasScope = createComponent(view, model, name[0], name[1], scope, renderCtx, renderMacroCtx, macroAttrs);
-=======
-        renderCtx = extendCtx(view, ctx, null, scope, alias, null, false, macro);
         renderCtx.$elements = {};
         createComponent(view, model, Component, scope, renderCtx, renderMacroCtx, macroAttrs);
->>>>>>> e50adf5c
       } else {
         renderCtx = Object.create(ctx);
       }
