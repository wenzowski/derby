var pathUtil = require('path')
  , dirname = pathUtil.dirname
  , basename = pathUtil.basename
  , join = pathUtil.join
  , exists = pathUtil.exists
  , relative = pathUtil.relative
  , resolve = pathUtil.resolve
  , fs = require('fs')
  , crypto = require('crypto')
  , chokidar = require('chokidar')
  , stylus = require('stylus')
  , nib = require('nib')
  , less = require('less')
  , racer = require('racer')
  , Promise = racer.util.Promise
  , hasKeys = racer.util.hasKeys
  , finishAfter = racer.util.async.finishAfter
  , asyncForEach = racer.util.async.forEach
  , htmlUtil = require('html-util')
  , parseHtml = htmlUtil.parse
  , minifyHtml = htmlUtil.minify
  , styleCompilers = {
      stylus: stylusCompiler
    , less: lessCompiler
    }
  , onlyWhitespace = /^[\s\n]*$/
  , isWindows = process.platform === 'win32'

exports.css = css;
exports.templates = templates;
exports.js = js;
exports.library = library;
exports.parseName = parseName;
exports.hashFile = hashFile;
exports.writeJs = writeJs;
exports.watch = watch;

function css(root, clientName, compress, callback) {
  // TODO: Set default configuration options in a single place
  var styles = require('./derby').settings.styles || ['less', 'stylus']
    , compiled = []
    , finish;

  root += '/styles';

  if (!Array.isArray(styles)) styles = [styles];

  finish = finishAfter(styles.length, function(err) {
    callback(err, compiled.join(''));
  });

  styles.forEach(function(style, i) {
    var compiler = styleCompilers[style];
    if (!compiler) finish(new Error('Unable to find compiler for: ' + style));

    compiler(root, clientName, compress, function(err, value) {
      compiled[i] = value || '';
      finish(err);
    });
  });
}

function stylusCompiler(root, clientName, compress, callback) {
  findPath(root, clientName, '.styl', function(path) {
    if (!path) return callback('');
    fs.readFile(path, 'utf8', function(err, styl) {
      if (err) return callback(err);
      stylus(styl)
        .use(nib())
        .set('filename', path)
        .set('compress', compress)
        .render(callback);
    });
  });
}

function lessCompiler(root, clientName, compress, callback) {
  var dir = clientName.charAt(0) === '/' ? dirname(clientName) : root;
  findPath(root, clientName, '.less', function(path) {
    if (!path) return callback('');

    fs.readFile(path, 'utf8', function(err, lessFile) {
      if (err) return callback(err);
      var parser = new less.Parser({
        paths: [dir]
      , filename: path
      });
      parser.parse(lessFile, function(err, tree) {
        var compiled;
        if (err) return callback(err);
        try {
          compiled = tree.toCSS({compress: compress});
        } catch (err) {
          return callback(err);
        }
        callback(null, compiled);
      });
    });
  });
}

function templates(root, clientName, callback) {
  loadTemplates(root + '/views', clientName, callback);
}

function js(parentFilename, options, callback) {
  var finish, inline, inlineFile, js;

  if (typeof options === 'function') {
    callback = options;
    options = {};
  }

  // Needed for tests
  if (!parentFilename) return callback();

  // TODO: Move this to config:
  // Express will try to include mime, which won't work in the browser
  // It doesn't actually need this for routing, so we just ignore it
  if (options.ignore) {
    options.ignore.push('mime');
  } else {
    options.ignore = ['mime'];
  }
  options.entry = parentFilename

  inlineFile = join(dirname(parentFilename), 'inline.js');
  finish = finishAfter(2, function(err) {
    callback(err, js, inline);
  });
  racer.js(options, function(err, value) {
    js = value;
    finish(err);
  });
  fs.readFile(inlineFile, 'utf8', function(err, value) {
    inline = value;
    // Ignore file not found error
    if (err && err.code === 'ENOENT') err = null;
    finish(err);
  });
}

function library(root, callback) {
  var components = {};

  fs.readdir(root, function(err, files) {
    if (err) return callback(err);
    asyncForEach(files, libraryFile, function(err) {
      if (err) return callback(err);
      callback(null, components);
    });
  });

  function libraryFile(file, callback) {
    var path = root + '/' + file
    fs.stat(path, function(err, stats) {
      if (err) return callback(err);

      if (stats.isDirectory()) {
        return addComponent(root, file, callback);
      }
      if (extensions['html'].test(file)) {
        file = file.replace(extensions['html'], '');
        return addComponent(root, file, callback);
      }

      callback();
    });
  }

  function addComponent(root, name, callback) {
    loadTemplates(root, name, function(err, templates, instances) {
      components[name] = {
        templates: templates
      , instances: instances
      };
      callback(err);
    });
  }
}

function unixRelative(from, to) {
  var path = relative(from, to);
  return isWindows ? path.replace(/\\/g, '/') : path;
}

function parseName(parentFilename, options) {
  var parentDir = dirname(parentFilename)
    , root = parentDir
<<<<<<< HEAD
    , base = basename(parentFilename, '.js')
=======
    , base = basename(parentFilename).replace(/\.(?:js|coffee)$/, '');
>>>>>>> 9082d42a
  if (base === 'index') {
    base = basename(parentDir);
    root = dirname(dirname(parentDir));
  } else if (basename(parentDir) === 'lib') {
    root = dirname(parentDir);
  }
  return {
    root: root
  , clientName: options.name || base
  };
}

function hashFile(file) {
  var hash = crypto.createHash('md5').update(file).digest('base64');
  // Base64 uses characters reserved in URLs and adds extra padding charcters.
  // Replace "/" and "+" with the unreserved "-" and "_" and remove "=" padding
  return hash.replace(/[\/\+=]/g, function(match) {
    switch (match) {
      case '/': return '-';
      case '+': return '_';
      case '=': return '';
    }
  });
}

function writeJs(root, js, options, callback) {
  var staticRoot = options.staticRoot || join(root, 'public')
    , staticDir = options.staticDir || 'gen'
    , staticPath = join(staticRoot, staticDir)
    , hash = hashFile(js)
    , filename = hash + '.js'
    , jsFile = '/' + staticDir + '/' + filename
    , filePath = join(staticPath, filename);

  function finish() {
    fs.writeFile(filePath, js, function(err) {
      callback(err, jsFile, hash);
    });
  }
  exists(staticPath, function(value) {
    if (value) return finish();

    exists(staticRoot, function(value) {
      if (value) {
        fs.mkdir(staticPath, '0777', function(err) {
          finish();
        })
        return;
      }
      fs.mkdir(staticRoot, '0777', function(err) {
        fs.mkdir(staticPath, '0777', function(err) {
          finish();
        });
      });
    });
  });
}

function watch(dir, type, onChange) {
  var extension = extensions[type]
    , hashes = {}
    , watcher = chokidar.watch([])

  watcher
    .on('add', checkModified)
    .on('change', checkModified)
    .on('unlink', checkModified)
    .on('error', function(error) {
      console.error('Watch error: ', error);
    })

  files(dir, extension).forEach(function(path) {
    fs.readFile(path, 'utf8', function(err, file) {
      hashes[path] = hashFile(file);
      watcher.add(path);
    });
  });

  function checkModified(path) {
    fs.readFile(path, 'utf8', function(err, file) {
      var hash = hashFile(file);
      if (hash === hashes[path]) return;
      hashes[path] = hash;
      onChange(path);
    })
  }
}

function absolutePath(path) {
  return path === resolve('/', path);
}

function findPath(root, name, extension, callback) {
  if (!absolutePath(name)) {
    name = join(root, name);
  }
  var path = name + extension;
  exists(path, function(value) {
    if (value) return callback(path);
    path = join(name, 'index' + extension);
    exists(path, function(value) {
      callback(value ? path : null);
    });
  });
}

function loadTemplates(root, fileName, callback) {
  var count = 0
    , calls = {incr: incr, finish: finish};
  function incr() {
    count++;
  }
  function finish(err, templates, instances) {
    if (err) {
      calls.finish = function() {};
      return callback(err);
    }
    --count || (hasKeys(instances) ? callback(null, templates, instances) : callback());
  }
  forTemplate(root, fileName, 'import', calls);
}

function forTemplate(root, fileName, get, calls, files, templates, instances, alias, currentNs) {
  if (currentNs == null) currentNs = '';
  calls.incr();
  findPath(root, fileName, '.html', function(path) {
    var getCount, got, matchesGet, promise;
    if (path === null) {
      if (!files) {
        // Return without doing anything if the path isn't found, and this is the
        // initial automatic lookup based on the clientName
        return calls.finish(null, {}, {});
      } else {
        return calls.finish(new Error("Can't find file " + fileName));
      }
    }
    files || (files = {});
    templates || (templates = {});
    instances || (instances = {});

    got = false;
    if (get === 'import') {
      matchesGet = function() {
        return got = true;
      }
    } else if (Array.isArray(get)) {
      getCount = get.length;
      matchesGet = function(name) {
        --getCount || (got = true);
        return ~get.indexOf(name);
      }
    } else {
      matchesGet = function(name) {
        got = true;
        return get === name;
      }
    }

    promise = files[path];
    if (!promise) {
      promise = files[path] = new Promise;
      fs.readFile(path, 'utf8', function(err, file) {
        promise.resolve(err, file);
      });
    }
    promise.on(function(err, file) {
      if (err) calls.finish(err);
      parseTemplateFile(root, dirname(path), path, calls, files, templates, instances, alias, currentNs, matchesGet, file);
      if (!got && get !== 'import') {
        calls.finish(new Error("Can't find template '" + get + "' in " + path));
      }
      calls.finish(null, templates, instances);
    });
  });
}

function parseTemplateFile(root, dir, path, calls, files, templates, instances, alias, currentNs, matchesGet, file) {
  var relativePath = unixRelative(root, path)
    , as, importTemplates, name, ns, src, templateOptions;

  parseHtml(file, {
    // Force template tags to be treated as raw tags,
    // meaning their contents are not parsed as HTML
    rawTags: /^(?:[^\s=\/!>]+:|style|script)$/i
  , matchEnd: matchEnd
  , start: onStart
  , text: onText
  });

  function matchEnd(tagName) {
    if (tagName.slice(-1) === ':') {
      return /<\/?[^\s=\/!>]+:[\s>]/i;
    }
    return new RegExp('</' + tagName, 'i');
  }

  function onStart(tag, tagName, attrs) {
    var i = tagName.length - 1
      , srcNs, template;

    as, importTemplates, ns, src = null;
    name = (tagName.charAt(i) === ':' ? tagName.slice(0, i) : '').toLowerCase();
    if (name === 'import') {
      src = attrs.src, ns = attrs.ns, as = attrs.as, template = attrs.template;
      if (!src) {
        calls.finish(new Error("Template import in " + path +
          " must have a 'src' attribute"));
      }
      if (template) {
        importTemplates = template.toLowerCase().split(' ');
        if (importTemplates.length > 1 && (as != null)) {
          calls.finish(new Error("Template import of '" + src + "' in " +
            path + " can't specify multiple 'template' values with 'as'"));
        }
      }
      if ('ns' in attrs) {
        if (as) calls.finish(new Error("Template import of '" + src +
          "' in " + path + " can't specifiy both 'ns' and 'as' attributes"));
        // Import into the namespace specified via 'ns' underneath
        // the current namespace
        ns = ns
          ? currentNs ? currentNs + ':' + ns : ns
          : currentNs;
      } else if (as) {
        // If 'as' is specified, import into the current namespace
        ns = currentNs;
      } else {
        // If no namespace is specified, use the src as a namespace.
        // Remove leading '.' and '/' characters
        srcNs = src.replace(/^[.\/]*/, '');
        ns = currentNs ? currentNs + ':' + srcNs : srcNs;
      }
      ns = ns.toLowerCase();
    } else {
      templateOptions = attrs;
    }
  }

  function onText(text, isRawText) {
    var instanceName, templateName, toGet;
    if (!matchesGet(name)) return;
    if (src) {
      // Minify to remove comments and whitespace
      if (minifyHtml(text) !== '') {
        calls.finish(new Error("Template import of '" + src + "' in " +
          path + " can't contain content: " + text));
      }
      toGet = importTemplates || 'import';
      return forTemplate(root, join(dir, src), toGet, calls, files, templates, instances, as, ns);
    }
    templateName = relativePath + ':' + name;
    instanceName = alias || name;
    if (currentNs) {
      instanceName = currentNs + ':' + instanceName;
    }
    instances[instanceName] = [templateName, templateOptions];
    if (templates[templateName]) return;
    if (!(name && isRawText)) {
      if (onlyWhitespace.test(text)) return;
      calls.finish(new Error("Can't read template in " + path +
        " near the text: " + text));
    }
    templates[templateName] = minifyHtml(text);
  }
}


// TODO: These should be set as configuration options
var extensions = {
  html: /\.html$/i
, css: /\.styl$|\.css|\.less$/i
, js: /\.js$/i
};

var ignoreDirectories = ['node_modules', '.git', 'gen'];

function ignored(path) {
  return ignoreDirectories.indexOf(path) === -1;
}

function files(dir, extension, out) {
  if (out == null) out = [];
  fs.readdirSync(dir).filter(ignored).forEach(function(p) {
    p = join(dir, p);
    if (fs.statSync(p).isDirectory()) {
      files(p, extension, out);
    } else if (extension.test(p)) {
      out.push(p);
    }
  });
  return out;
}<|MERGE_RESOLUTION|>--- conflicted
+++ resolved
@@ -187,11 +187,7 @@
 function parseName(parentFilename, options) {
   var parentDir = dirname(parentFilename)
     , root = parentDir
-<<<<<<< HEAD
-    , base = basename(parentFilename, '.js')
-=======
     , base = basename(parentFilename).replace(/\.(?:js|coffee)$/, '');
->>>>>>> 9082d42a
   if (base === 'index') {
     base = basename(parentDir);
     root = dirname(dirname(parentDir));
